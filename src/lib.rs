--- conflicted
+++ resolved
@@ -177,7 +177,6 @@
     }
 }
 
-<<<<<<< HEAD
 lazy_static! {
     static ref MT_HANDLE: Arc<Mutex<Sdl2Mt>> = {
         let (tx, rx) = mpsc::channel();
@@ -187,7 +186,6 @@
     };
 }
 
-=======
 /// Initializes an `Sdl2Mt` instance, which also initializes the `Sdl2` library.
 ///
 /// # Panics
@@ -195,7 +193,6 @@
 /// `init()` will panic if `Sdl2` initialization fails. If this is unacceptable, you should
 /// `catch_panic()` around your `init()` call. Initialization should never fail under
 /// anything approaching reasonable circumstances.
->>>>>>> fd637acd
 pub fn init() -> Sdl2Mt {
     let handle = (*MT_HANDLE).clone();
     let locked = handle.lock().unwrap();
